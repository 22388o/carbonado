# Carbonado

> An apocalypse-resistant data storage format for the truly paranoid.

Designed to keep encrypted, durable, compressed, provably replicated consensus-critical data, without need for a blockchain or powerful hardware. Decoding and encoding can be done in the browser through WebAssembly, built into remote nodes on P2P networks, kept on S3-compatible cloud storage, or locally on-disk as a single highly portable flat file container format.

## Features

The Carbonado archival format has features to make it resistant against:

- Drive failure and Data loss
    - Uses [bao encoding](https://github.com/oconnor663/bao) so it can be uploaded to a remote peer, and random 1KB slices of that data can be periodically checked against a local hash to verify data replication and integrity. This way, copies can be distributed geographically; in case of a coronal mass ejection or solar flare, at most, only half the planet will be affected.
- Surveillance
    - Files are encrypted at-rest by default using [ecies authenticated encryption](https://docs.rs/ecies/latest/ecies/) from secp256k1 keys, which can either be provided or derived from a mnemonic.
- Theft
    - Decoding is done by the client with their own keys, so it won't matter if devices where data is stored are taken or lost, even if the storage media is unencrypted.
- Digital obsolescence
    - All project code, dependencies, and programs will be vendored into a tarball and made available in Carbonado format with every release.
- Bit rot and cosmic rays
  - As a final encoding step, forward error correction codes are added using [zfec](https://github.com/thornleywalker/zfec-rs), to augment the ones already used in some filesystems and storage media.

All without needing a blockchain, however, they can be useful for periodically checkpointing data in a durable place.

<<<<<<< HEAD
### Documentation

More detailed information on formats and operations can be found in the [carbonado crate docs](https://docs.rs/carbonado), hosted on <docs.rs>.
=======
### Ecosystem

Carbonado is a novel archival format around which tools are built in order to better utilize it. There will be several storage provider frontends with support planned for:

- [ ] HTTP
- [ ] Storm
- [ ] Hypercore
- [ ] IPFS
- [ ] BitTorrent
- [ ] rsync

There will be nodes for storage providers, storage clients, and storage markets.
>>>>>>> 2c7def3b

### Checkpoints

Carbonado storage clients support the use of an optional Bitcoin-compatible HD wallet with a specific derivation path that can be used to secure timestamped Carbonado Checkpoints using an on-chain OP_RETURN.

Checkpoints are structured human-readable YAML files that can be used to reference other Carbonado-encoded files. They can also include an index of all the places the file has been stored, so multiple locations on the internet that can be checked for the presence of Carbonado-encoded data for that hash, in addition to other metadata needed to retrieve, decode, and serve across storage provider frontends.

## Applications

### Contracts

RGB contract consignments must be encoded in a consensus-critical manner that is also resistant to data loss, otherwise, they cannot be imported or spent.

### Content

Includes metadata for mime type and preview content, good for NFTs and UDAs, especially for taking full possession and self-hosting data, or paying peers to keep it safe, remotely.

### Code

Code, dependencies, and programs can be vendored and preserved wherever they are needed. This helps ensure data is accessible, even if there's no longer internet access, or package managers are offline.

## Comparisons

### Ethereum

On Ethereum, all contract code is replicated by nodes for all addresses at all times. This results in scalability problems, is prohibitively expensive for larger amounts of data, and exposes all data for all contract users, in addition to the possibility it can be altered for all users without their involvement at any time.

Carbonado was was designed for encoding data for digital assets of arbitrary length, which is to be kept off-chain, encrypted, and safe.

### IPFS

IPFS stores data into a database called BadgerDS, encoded in IPLD formats, which isn't the same as a simple, portable flat file format that can be transferred and stored out-of-band of any server, service, or node. If the storage backend is swapped out, IPFS is a perfectly fine way to transfer data across a P2P network. Carbonado will support an IPFS frontend.

### Filecoin

Carbonado uses Bao stream verification based on the performant [Blake3 hash algorithm](https://github.com/BLAKE3-team/BLAKE3), to establish a statistical proof of replication (which can be proven repeatedly over time). Filecoin instead uses zk-SNARKs, which are notoriously computationally expensive, often recommending GPU acceleration. In addition, Filecoin requires a blockchain, whereas Carbonado does not. Carbonado is a direct alternative to Filecoin, and so no compatibility is needed.

### Storm

Storm is great, but it has a file size limit of 16MB, and while files can be split into chunks, they're stored directly in an embedded database, and not in flat files. Carbonado will support a Storm frontend.

## Error correction

Some decisions were made in how error correction is handled. A chunking forward error correction algorithm was used, called Zfec, which is used in [Tahoe-LAFS](https://tahoe-lafs.org/trac/tahoe-lafs). Similar to how RAID 5 and 6 stripes parity bits across a storage array, Zfec encodes bits in such a manner where only k valid of m total chunks are needed to reconstruct the original. This becomes more complicated by the fact that Zfec does not have integrity checks built-in. Bao is used to verify the integrity of the decoded input; if the integrity check fails, we can't be quite sure which chunk failed. So, there are two ways to handle this; either create a hash for each chunk and persist it in a safe place out-of-band, or, try each combination of chunks until a combination is found that works. The latter approach is used here, since the need for scrubbing should hopefully be a relatively rare occurrence, especially if reliable storage media is used, a CoW filesystem set to scrub for bitrot, or there's an entire copy that's good. However, if you're down to your last copy, and all you have is the hash (name of the file) and some good chunks, the scrub method in this crate should help, even if it can be computationally-intensive.

Running scrub on an input that has no errors in it actually returns an error; this is to prevent the need for unnecessary writes of bytes that don't need to be scrubbed. This is useful in append-only datastores and metered cloud storage scenarios.

The values 4/8 were chosen for Zfec's k of m parameters, meaning, only 4 valid chunks are needed, but 8 chunks are provided. Half of the chunks could fail to decode. This doubles the size of the data, on top of the encryption and integrity-checking, but such is the price of paranoia. Also, a non-prime k is needed to align chunk size with Bao slice size.

Bao only supports a fixed chunk size of 1KB, so the smallest a Carbonado file can be is 8KB.

Storage providers will not need to use RAID to protect storage volumes so long as `carbonadod` is configured to store archive chunks on 8 separate storage volumes. In case a volume fails, scrubbing will recover the missing data. When data is served, only 4 of the chunks are needed.<|MERGE_RESOLUTION|>--- conflicted
+++ resolved
@@ -21,11 +21,10 @@
 
 All without needing a blockchain, however, they can be useful for periodically checkpointing data in a durable place.
 
-<<<<<<< HEAD
 ### Documentation
 
 More detailed information on formats and operations can be found in the [carbonado crate docs](https://docs.rs/carbonado), hosted on <docs.rs>.
-=======
+
 ### Ecosystem
 
 Carbonado is a novel archival format around which tools are built in order to better utilize it. There will be several storage provider frontends with support planned for:
@@ -36,9 +35,12 @@
 - [ ] IPFS
 - [ ] BitTorrent
 - [ ] rsync
+- [ ] SFTP
+- [ ] S3-compatible object storage
 
-There will be nodes for storage providers, storage clients, and storage markets.
->>>>>>> 2c7def3b
+Let us know if any of these particular use-cases interests you!
+
+Nodes for storage providers, storage clients, and storage markets are planned.
 
 ### Checkpoints
 
