--- conflicted
+++ resolved
@@ -26,15 +26,9 @@
     #[error(transparent)]
     Bech32DecodeError(#[from] bech32::DecodeError),
 
-<<<<<<< HEAD
-    /// Bech32 human readable part error
-    #[error(transparent)]
-    InvalidHrp(#[from] bech32::primitives::hrp::Error),
-=======
     /// Bech32 hrp error
     #[error(transparent)]
     Bech32HrpError(#[from] bech32::primitives::hrp::Error),
->>>>>>> e4eacd0c
 
     /// snap error
     #[error(transparent)]
