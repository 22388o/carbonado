--- conflicted
+++ resolved
@@ -1,11 +1,7 @@
 [package]
 name = "carbonado"
-<<<<<<< HEAD
-version = "0.4.0"
-=======
-version = "0.4.2"
->>>>>>> e4eacd0c
 edition = "2021"
+version = "0.5.0"
 license = "MIT"
 description = "An apocalypse-resistant data storage format for the truly paranoid."
 documentation = "https://docs.rs/carbonado"
@@ -16,10 +12,6 @@
 [dependencies]
 bao = "0.12.1"
 bech32 = "0.11.0"
-<<<<<<< HEAD
-=======
-blake3 = "1.5.0"
->>>>>>> e4eacd0c
 bitmask-enum = "2.1.0"
 bytes = "1.4.0"
 ecies = { version = "0.2.6", default-features = false, features = [
